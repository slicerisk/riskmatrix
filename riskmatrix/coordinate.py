--- conflicted
+++ resolved
@@ -1,10 +1,6 @@
 from __future__ import annotations
-<<<<<<< HEAD
 from itertools import combinations
-from typing import Iterable, Union
-=======
 from typing import Iterable, Union, Tuple
->>>>>>> 328f1ed2
 from .axis import AxisPoint
 
 # This is a hack to make mypy happy
@@ -25,7 +21,6 @@
             raise ValueError(
                 "There is at least one point with an axis that is not tied to a matrix."
             )
-<<<<<<< HEAD
 
         point_pairs = (pair for pair in combinations(points, 2))
         pair_sets = (set((pair[0].axis, pair[1].axis)) for pair in point_pairs)
@@ -34,8 +29,6 @@
                 "There are two points on the same axis. Every point of a coordinate should be on a different axis."
             )
 
-=======
->>>>>>> 328f1ed2
         if len(set(p.axis.matrix for p in points)) != 1:
             raise ValueError(
                 "The points in this coordinate are not all from the same matrix."
